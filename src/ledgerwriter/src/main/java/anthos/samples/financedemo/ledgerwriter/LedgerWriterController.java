--- conflicted
+++ resolved
@@ -41,15 +41,14 @@
 import com.auth0.jwt.exceptions.JWTVerificationException;
 import com.auth0.jwt.interfaces.DecodedJWT;
 
-<<<<<<< HEAD
+
 import com.google.common.cache.Cache;
 import com.google.common.cache.CacheBuilder;
-=======
+
 import static anthos.samples.financedemo.ledgerwriter.ExceptionMessages.
         EXCEPTION_MESSAGE_INSUFFICIENT_BALANCE;
 import static anthos.samples.financedemo.ledgerwriter.ExceptionMessages.
         EXCEPTION_MESSAGE_WHEN_AUTHORIZATION_HEADER_NULL;
->>>>>>> e99233f5
 
 @RestController
 public final class LedgerWriterController {
@@ -65,11 +64,8 @@
     private String balancesApiUri;
     private String version;
 
-<<<<<<< HEAD
     private Cache<String, Long> cache;
 
-=======
->>>>>>> e99233f5
     public static final String READINESS_CODE = "ok";
     public static final String UNAUTHORIZED_CODE = "not authorized";
     public static final String JWT_ACCOUNT_KEY = "acct";
@@ -143,22 +139,16 @@
                         EXCEPTION_MESSAGE_WHEN_AUTHORIZATION_HEADER_NULL);
             }
             final DecodedJWT jwt = this.verifier.verify(bearerToken);
-<<<<<<< HEAD
 
             // Check against cache for duplicate transactions
             if (this.cache.asMap().containsKey(transaction.getRequestUuid())) {
                 throw new IllegalStateException("duplicate transaction uuid");
             }
 
-            // Validate transaction
-            validateTransaction(jwt.getClaim("acct").asString(), transaction);
-
-=======
             // validate transaction
             transactionValidator.validateTransaction(localRoutingNum,
                     jwt.getClaim(JWT_ACCOUNT_KEY).asString(), transaction);
             // Ensure sender balance can cover transaction.
->>>>>>> e99233f5
             if (transaction.getFromRoutingNum().equals(localRoutingNum)) {
                 int balance = getAvailableBalance(
                         bearerToken, transaction.getFromAccountNum());
@@ -172,6 +162,8 @@
             LOGGER.fine("Submitting transaction "
                     + transaction.toString());
             transactionRepository.save(transaction);
+            this.cache.put(
+                    transaction.getRequestUuid(), transaction.getTransactionId());
             return new ResponseEntity<String>(READINESS_CODE,
                     HttpStatus.CREATED);
 
@@ -211,14 +203,4 @@
         Integer senderBalance = response.getBody();
         return senderBalance.intValue();
     }
-
-<<<<<<< HEAD
-    private void submitTransaction(Transaction transaction) {
-        LOGGER.fine("Submitting transaction " + transaction.toString());
-        transactionRepository.save(transaction);
-        this.cache.put(
-            transaction.getRequestUuid(), transaction.getTransactionId());
-    }
-=======
->>>>>>> e99233f5
 }